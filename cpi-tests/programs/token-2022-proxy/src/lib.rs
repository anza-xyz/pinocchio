--- conflicted
+++ resolved
@@ -13,15 +13,12 @@
             default_account_state::instruction::DefaultAccountStateInstruction,
             group_member_pointer::instruction::GroupMemberPointerInstruction,
             group_pointer::instruction::GroupPointerInstruction,
-<<<<<<< HEAD
             interest_bearing_mint::instruction::InterestBearingMintInstruction,
             pausable::instruction::PausableInstruction,
             scaled_ui_amount::instruction::ScaledUiAmountMintInstruction,
             transfer_hook::instruction::TransferHookInstruction,
-=======
             memo_transfer::instruction::RequiredMemoTransfersInstruction,
             metadata_pointer::instruction::MetadataPointerInstruction,
->>>>>>> f684659b
         },
         instruction::{decode_instruction_type, TokenInstruction},
     },
