--- conflicted
+++ resolved
@@ -1,10 +1,7 @@
 pub mod group_member_pointer;
 pub mod group_pointer;
-<<<<<<< HEAD
 pub mod memo_transfer;
-=======
 pub mod metadata_pointer;
->>>>>>> 15242d75
 pub mod token_group;
 
 mod initialize_mint;
