--- conflicted
+++ resolved
@@ -1,20 +1,10 @@
-<<<<<<< HEAD
-use super::AccountType;
-use pinocchio::{
-    account_info::{AccountInfo, Ref},
-    program_error::ProgramError,
-    pubkey::Pubkey,
-};
-=======
 use solana_account_view::{AccountView, Ref};
 use solana_address::Address;
 use solana_program_error::ProgramError;
->>>>>>> e3650beb
 
-use crate::{
-    state::{Multisig, TokenAccount},
-    ID,
-};
+use super::{AccountType, Multisig, TokenAccount};
+
+use crate::ID;
 
 /// Mint data.
 #[repr(C)]
@@ -53,38 +43,25 @@
     /// This method performs owner and length validation on `AccountView`, safe borrowing
     /// the account data.
     #[inline]
-<<<<<<< HEAD
-    pub fn from_account_info(account_info: &AccountInfo) -> Result<Ref<Mint>, ProgramError> {
-        let len = account_info.data_len();
-        let data = account_info.try_borrow_data()?;
-
-        if len < Self::BASE_LEN || len == Multisig::LEN {
-            return Err(ProgramError::InvalidAccountData);
-        }
-        if len > Self::BASE_LEN {
-            if len > TokenAccount::BASE_LEN {
-                let byte = data[Self::BASE_LEN];
-                if byte != AccountType::Mint.into() && byte != AccountType::Uninitialized.into() {
+    pub fn from_account_view(account_view: &AccountView) -> Result<Ref<Mint>, ProgramError> {
+        let data = account_view.try_borrow()?;
+        match account_view.data_len() {
+            len if len == Self::BASE_LEN => Ok(()),
+            len if len == Multisig::LEN => Err(ProgramError::InvalidAccountData),
+            len if len > TokenAccount::BASE_LEN => {
+                let b = data[TokenAccount::BASE_LEN];
+                if b == AccountType::Mint.into() || b == AccountType::Uninitialized.into() {
+                    Ok(())
+                } else {
                     return Err(ProgramError::InvalidAccountData);
                 }
-            } else {
-                return Err(ProgramError::InvalidAccountData);
             }
-        }
-        if !account_info.is_owned_by(&ID) {
+            _ => Err(ProgramError::InvalidAccountData),
+        }?;
+        if !account_view.owned_by(&ID) {
             return Err(ProgramError::InvalidAccountOwner);
         }
         Ok(Ref::map(data, |data| unsafe {
-=======
-    pub fn from_account_view(account_view: &AccountView) -> Result<Ref<Mint>, ProgramError> {
-        if account_view.data_len() < Self::BASE_LEN {
-            return Err(ProgramError::InvalidAccountData);
-        }
-        if !account_view.owned_by(&ID) {
-            return Err(ProgramError::InvalidAccountOwner);
-        }
-        Ok(Ref::map(account_view.try_borrow()?, |data| unsafe {
->>>>>>> e3650beb
             Self::from_bytes_unchecked(data)
         }))
     }
@@ -102,36 +79,24 @@
     pub unsafe fn from_account_view_unchecked(
         account_view: &AccountView,
     ) -> Result<&Self, ProgramError> {
-<<<<<<< HEAD
-        let len = account_info.data_len();
-        let data = account_info.borrow_data_unchecked();
-
-        if len < Self::BASE_LEN || len == Multisig::LEN {
-            return Err(ProgramError::InvalidAccountData);
-        }
-        if len > Self::BASE_LEN {
-            if len > TokenAccount::BASE_LEN {
-                let byte = data[Self::BASE_LEN];
-                if byte != AccountType::Mint.into() && byte != AccountType::Uninitialized.into() {
+        let data = account_view.borrow_unchecked();
+        match account_view.data_len() {
+            len if len == Self::BASE_LEN => Ok(()),
+            len if len == Multisig::LEN => Err(ProgramError::InvalidAccountData),
+            len if len > TokenAccount::BASE_LEN => {
+                let b = data[TokenAccount::BASE_LEN];
+                if b == AccountType::Mint.into() || b == AccountType::Uninitialized.into() {
+                    Ok(())
+                } else {
                     return Err(ProgramError::InvalidAccountData);
                 }
-            } else {
-                return Err(ProgramError::InvalidAccountData);
             }
-        }
-        if account_info.owner() != &ID {
+            _ => Err(ProgramError::InvalidAccountData),
+        }?;
+        if account_view.owner() != &ID {
             return Err(ProgramError::InvalidAccountOwner);
         }
         Ok(Self::from_bytes_unchecked(data))
-=======
-        if account_view.data_len() < Self::BASE_LEN {
-            return Err(ProgramError::InvalidAccountData);
-        }
-        if account_view.owner() != &ID {
-            return Err(ProgramError::InvalidAccountOwner);
-        }
-        Ok(Self::from_bytes_unchecked(account_view.borrow_unchecked()))
->>>>>>> e3650beb
     }
 
     /// Return a `Mint` from the given bytes.
