<<<<<<< HEAD
use super::{AccountState, AccountType};
use pinocchio::{
    account_info::{AccountInfo, Ref},
    program_error::ProgramError,
    pubkey::Pubkey,
};
=======
use solana_account_view::{AccountView, Ref};
use solana_address::Address;
use solana_program_error::ProgramError;

use super::AccountState;
>>>>>>> e3650beb

use crate::{state::Multisig, ID};

/// Token account data.
#[repr(C)]
pub struct TokenAccount {
    /// The mint associated with this account
    mint: Address,

    /// The owner of this account.
    owner: Address,

    /// The amount of tokens this account holds.
    amount: [u8; 8],

    /// Indicates whether the delegate is present or not.
    delegate_flag: [u8; 4],

    /// If `delegate` is `Some` then `delegated_amount` represents
    /// the amount authorized by the delegate.
    delegate: Address,

    /// The account's state.
    state: u8,

    /// Indicates whether this account represents a native token or not.
    is_native: [u8; 4],

    /// When `is_native.is_some()` is `true`, this is a native token, and the
    /// value logs the rent-exempt reserve. An Account is required to be rent-exempt,
    /// so the value is used by the Processor to ensure that wrapped SOL
    /// accounts do not drop below this threshold.
    native_amount: [u8; 8],

    /// The amount delegated.
    delegated_amount: [u8; 8],

    /// Indicates whether the close authority is present or not.
    close_authority_flag: [u8; 4],

    /// Optional authority to close the account.
    close_authority: Address,
}

impl TokenAccount {
    pub const BASE_LEN: usize = core::mem::size_of::<TokenAccount>();

    /// Return a `TokenAccount` from the given account view.
    ///
    /// This method performs owner and length validation on `AccountView`, safe borrowing
    /// the account data.
    #[inline]
    pub fn from_account_view(
        account_view: &AccountView,
    ) -> Result<Ref<TokenAccount>, ProgramError> {
<<<<<<< HEAD
        let len = account_info.data_len();
        let data = account_info.try_borrow_data()?;

        if len < Self::BASE_LEN || len == Multisig::LEN {
            return Err(ProgramError::InvalidAccountData);
        }
        if len > Self::BASE_LEN {
            let byte = data[Self::BASE_LEN];
            if byte != AccountType::TokenAccount.into() && byte != AccountType::Uninitialized.into()
            {
                return Err(ProgramError::InvalidAccountData);
            }
        }
        if !account_info.is_owned_by(&ID) {
            return Err(ProgramError::InvalidAccountData);
        }
        Ok(Ref::map(data, |data| unsafe {
=======
        if account_view.data_len() < Self::BASE_LEN {
            return Err(ProgramError::InvalidAccountData);
        }
        if !account_view.owned_by(&ID) {
            return Err(ProgramError::InvalidAccountData);
        }
        Ok(Ref::map(account_view.try_borrow()?, |data| unsafe {
>>>>>>> e3650beb
            Self::from_bytes_unchecked(data)
        }))
    }

    /// Return a `TokenAccount` from the given account view.
    ///
    /// This method performs owner and length validation on `AccountView`, but does not
    /// perform the borrow check.
    ///
    /// # Safety
    ///
    /// The caller must ensure that it is safe to borrow the account data (e.g., there are
    /// no mutable borrows of the account data).
    #[inline]
    pub unsafe fn from_account_view_unchecked(
        account_view: &AccountView,
    ) -> Result<&TokenAccount, ProgramError> {
<<<<<<< HEAD
        let len = account_info.data_len();
        let data = account_info.borrow_data_unchecked();

        if len < Self::BASE_LEN || len == Multisig::LEN {
            return Err(ProgramError::InvalidAccountData);
        }
        if len > Self::BASE_LEN {
            let byte = data[Self::BASE_LEN];
            if byte != AccountType::TokenAccount.into() && byte != AccountType::Uninitialized.into()
            {
                return Err(ProgramError::InvalidAccountData);
            }
        }
        if account_info.owner() != &ID {
            return Err(ProgramError::InvalidAccountData);
        }
        Ok(Self::from_bytes_unchecked(data))
=======
        if account_view.data_len() < Self::BASE_LEN {
            return Err(ProgramError::InvalidAccountData);
        }
        if account_view.owner() != &ID {
            return Err(ProgramError::InvalidAccountData);
        }
        Ok(Self::from_bytes_unchecked(account_view.borrow_unchecked()))
>>>>>>> e3650beb
    }

    /// Return a `TokenAccount` from the given bytes.
    ///
    /// # Safety
    ///
    /// The caller must ensure that `bytes` contains a valid representation of `TokenAccount`, and
    /// it is properly aligned to be interpreted as an instance of `TokenAccount`.
    /// At the moment `TokenAccount` has an alignment of 1 byte.
    /// This method does not perform a length validation.
    #[inline(always)]
    pub unsafe fn from_bytes_unchecked(bytes: &[u8]) -> &Self {
        &*(bytes[..Self::BASE_LEN].as_ptr() as *const TokenAccount)
    }

    pub fn mint(&self) -> &Address {
        &self.mint
    }

    pub fn owner(&self) -> &Address {
        &self.owner
    }

    pub fn amount(&self) -> u64 {
        u64::from_le_bytes(self.amount)
    }

    #[inline(always)]
    pub fn has_delegate(&self) -> bool {
        self.delegate_flag[0] == 1
    }

    pub fn delegate(&self) -> Option<&Address> {
        if self.has_delegate() {
            Some(self.delegate_unchecked())
        } else {
            None
        }
    }

    /// Use this when you know the account will have a delegate and want to skip the `Option` check.
    #[inline(always)]
    pub fn delegate_unchecked(&self) -> &Address {
        &self.delegate
    }

    #[inline(always)]
    pub fn state(&self) -> AccountState {
        self.state.into()
    }

    #[inline(always)]
    pub fn is_native(&self) -> bool {
        self.is_native[0] == 1
    }

    pub fn native_amount(&self) -> Option<u64> {
        if self.is_native() {
            Some(self.native_amount_unchecked())
        } else {
            None
        }
    }

    /// Return the native amount.
    ///
    /// This method should be used when the caller knows that the token is native since it
    /// skips the `Option` check.
    #[inline(always)]
    pub fn native_amount_unchecked(&self) -> u64 {
        u64::from_le_bytes(self.native_amount)
    }

    pub fn delegated_amount(&self) -> u64 {
        u64::from_le_bytes(self.delegated_amount)
    }

    #[inline(always)]
    pub fn has_close_authority(&self) -> bool {
        self.close_authority_flag[0] == 1
    }

    pub fn close_authority(&self) -> Option<&Address> {
        if self.has_close_authority() {
            Some(self.close_authority_unchecked())
        } else {
            None
        }
    }

    /// Return the close authority.
    ///
    /// This method should be used when the caller knows that the token will have a close
    /// authority set since it skips the `Option` check.
    #[inline(always)]
    pub fn close_authority_unchecked(&self) -> &Address {
        &self.close_authority
    }

    #[inline(always)]
    pub fn is_initialized(&self) -> bool {
        self.state != AccountState::Uninitialized as u8
    }

    #[inline(always)]
    pub fn is_frozen(&self) -> bool {
        self.state == AccountState::Frozen as u8
    }
}<|MERGE_RESOLUTION|>--- conflicted
+++ resolved
@@ -1,19 +1,10 @@
-<<<<<<< HEAD
-use super::{AccountState, AccountType};
-use pinocchio::{
-    account_info::{AccountInfo, Ref},
-    program_error::ProgramError,
-    pubkey::Pubkey,
-};
-=======
 use solana_account_view::{AccountView, Ref};
 use solana_address::Address;
 use solana_program_error::ProgramError;
 
-use super::AccountState;
->>>>>>> e3650beb
-
-use crate::{state::Multisig, ID};
+use super::{AccountState, AccountType, Multisig};
+
+use crate::ID;
 
 /// Token account data.
 #[repr(C)]
@@ -67,33 +58,24 @@
     pub fn from_account_view(
         account_view: &AccountView,
     ) -> Result<Ref<TokenAccount>, ProgramError> {
-<<<<<<< HEAD
-        let len = account_info.data_len();
-        let data = account_info.try_borrow_data()?;
-
-        if len < Self::BASE_LEN || len == Multisig::LEN {
-            return Err(ProgramError::InvalidAccountData);
-        }
-        if len > Self::BASE_LEN {
-            let byte = data[Self::BASE_LEN];
-            if byte != AccountType::TokenAccount.into() && byte != AccountType::Uninitialized.into()
-            {
-                return Err(ProgramError::InvalidAccountData);
+        let data = account_view.try_borrow()?;
+        match account_view.data_len() {
+            len if len == Self::BASE_LEN => Ok(()),
+            len if len == Multisig::LEN => Err(ProgramError::InvalidAccountData),
+            len if len > TokenAccount::BASE_LEN => {
+                let b = data[TokenAccount::BASE_LEN];
+                if b == AccountType::TokenAccount.into() || b == AccountType::Uninitialized.into() {
+                    Ok(())
+                } else {
+                    return Err(ProgramError::InvalidAccountData);
+                }
             }
-        }
-        if !account_info.is_owned_by(&ID) {
-            return Err(ProgramError::InvalidAccountData);
-        }
-        Ok(Ref::map(data, |data| unsafe {
-=======
-        if account_view.data_len() < Self::BASE_LEN {
-            return Err(ProgramError::InvalidAccountData);
-        }
+            _ => Err(ProgramError::InvalidAccountData),
+        }?;
         if !account_view.owned_by(&ID) {
             return Err(ProgramError::InvalidAccountData);
         }
-        Ok(Ref::map(account_view.try_borrow()?, |data| unsafe {
->>>>>>> e3650beb
+        Ok(Ref::map(data, |data| unsafe {
             Self::from_bytes_unchecked(data)
         }))
     }
@@ -111,33 +93,24 @@
     pub unsafe fn from_account_view_unchecked(
         account_view: &AccountView,
     ) -> Result<&TokenAccount, ProgramError> {
-<<<<<<< HEAD
-        let len = account_info.data_len();
-        let data = account_info.borrow_data_unchecked();
-
-        if len < Self::BASE_LEN || len == Multisig::LEN {
-            return Err(ProgramError::InvalidAccountData);
-        }
-        if len > Self::BASE_LEN {
-            let byte = data[Self::BASE_LEN];
-            if byte != AccountType::TokenAccount.into() && byte != AccountType::Uninitialized.into()
-            {
-                return Err(ProgramError::InvalidAccountData);
+        let data = account_view.borrow_unchecked();
+        match account_view.data_len() {
+            len if len == Self::BASE_LEN => Ok(()),
+            len if len == Multisig::LEN => Err(ProgramError::InvalidAccountData),
+            len if len > TokenAccount::BASE_LEN => {
+                let b = data[TokenAccount::BASE_LEN];
+                if b == AccountType::TokenAccount.into() || b == AccountType::Uninitialized.into() {
+                    Ok(())
+                } else {
+                    return Err(ProgramError::InvalidAccountData);
+                }
             }
-        }
-        if account_info.owner() != &ID {
-            return Err(ProgramError::InvalidAccountData);
-        }
-        Ok(Self::from_bytes_unchecked(data))
-=======
-        if account_view.data_len() < Self::BASE_LEN {
-            return Err(ProgramError::InvalidAccountData);
-        }
+            _ => Err(ProgramError::InvalidAccountData),
+        }?;
         if account_view.owner() != &ID {
             return Err(ProgramError::InvalidAccountData);
         }
-        Ok(Self::from_bytes_unchecked(account_view.borrow_unchecked()))
->>>>>>> e3650beb
+        Ok(Self::from_bytes_unchecked(data))
     }
 
     /// Return a `TokenAccount` from the given bytes.
