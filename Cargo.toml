--- conflicted
+++ resolved
@@ -1,15 +1,13 @@
 [workspace]
 resolver = "2"
-<<<<<<< HEAD
 members = [
     "programs/system",
+    "programs/token",
     "sdk/log/crate",
     "sdk/log/macro",
     "sdk/pinocchio",
     "sdk/pubkey",
 ]
-=======
-members = ["programs/system", "programs/token", "sdk/pinocchio", "sdk/pubkey"]
 
 [workspace.package]
 edition = "2021"
@@ -19,5 +17,4 @@
 [workspace.dependencies]
 five8_const = "0.1.3"
 pinocchio = { path = "sdk/pinocchio", version = "0.6" }
-pinocchio-pubkey = { path = "sdk/pubkey", version = "0.2.1" }
->>>>>>> 5311c275
+pinocchio-pubkey = { path = "sdk/pubkey", version = "0.2.1" }