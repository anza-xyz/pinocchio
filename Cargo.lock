--- conflicted
+++ resolved
@@ -28,10 +28,15 @@
 
 [[package]]
 name = "pinocchio"
-<<<<<<< HEAD
 version = "0.9.2"
-=======
-version = "0.8.4"
+dependencies = [
+ "pinocchio",
+ "solana-account-view",
+ "solana-address",
+ "solana-define-syscall",
+ "solana-instruction-view",
+ "solana-program-error",
+]
 
 [[package]]
 name = "pinocchio-address-lookup-table"
@@ -39,19 +44,6 @@
 dependencies = [
  "pinocchio",
  "pinocchio-pubkey",
-]
-
-[[package]]
-name = "pinocchio-associated-token-account"
-version = "0.1.1"
->>>>>>> ab3fdfcc
-dependencies = [
- "pinocchio",
- "solana-account-view",
- "solana-address",
- "solana-define-syscall",
- "solana-instruction-view",
- "solana-program-error",
 ]
 
 [[package]]
