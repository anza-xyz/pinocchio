//! Efficient, zero-copy access to SlotHashes sysvar data.

use crate::{
    account_info::{AccountInfo, Ref},
    program_error::ProgramError,
    pubkey::Pubkey,
    sysvars::clock::Slot,
};
use core::{mem, ops::Deref, ptr};

/// SysvarS1otHashes111111111111111111111111111
pub const SLOTHASHES_ID: Pubkey = [
    6, 167, 213, 23, 25, 47, 10, 175, 198, 242, 101, 227, 251, 119, 204, 122, 218, 130, 197, 41,
    208, 190, 59, 19, 110, 45, 0, 85, 32, 0, 0, 0,
];
pub const MAX_ENTRIES: usize = 512;
pub const HASH_BYTES: usize = 32;

/// Sysvar data is:
/// len    (8 bytes): little-endian entry count (≤ 512)
/// entries(len × 40 bytes):    consecutive `(u64 slot, [u8;32] hash)` pairs
pub const NUM_ENTRIES_SIZE: usize = mem::size_of::<u64>();
pub const SLOT_SIZE: usize = mem::size_of::<Slot>();
pub const ENTRY_SIZE: usize = SLOT_SIZE + HASH_BYTES;

/// A single entry in the `SlotHashes` sysvar.
#[derive(Debug, PartialEq, Eq, Clone, Copy)]
#[repr(C)]
pub struct SlotHashEntry {
    /// The slot number.
    pub slot: Slot,
    /// The hash corresponding to the slot.
    pub hash: [u8; HASH_BYTES],
}

/// Provides zero-copy access to the data of the `SlotHashes` sysvar.
///
/// Internally it keeps either a plain slice `&'a [u8]` *or* the `Ref<'a, [u8]>`
/// returned by `AccountInfo::try_borrow_data()`.  Holding the `Ref` variant is
/// important because dropping the `Ref` would release the runtime borrow while
/// users still hold `&[u8]` references obtained from the struct.
enum Data<'a> {
    Slice(&'a [u8]),
    Ref(Ref<'a, [u8]>),
}

impl<'a> core::ops::Deref for Data<'a> {
    type Target = [u8];
    #[inline(always)]
    fn deref(&self) -> &Self::Target {
        match self {
            Data::Slice(s) => s,
            Data::Ref(r) => &**r,
        }
    }
}

/// SlotHashes provides read-only, zero-copy access to SlotHashes sysvar bytes.
pub struct SlotHashes<'a> {
    data: Data<'a>,
    len: usize,
}

impl<'a> SlotHashes<'a> {
    /// Creates a `SlotHashes` instance directly from a data container and entry count.
    /// Important: provide a valid len. Whether or not len is assumed to be
    /// the constant 20_488 (512 entries) is up to caller.
    ///
    /// # Safety
    ///
    /// This function is unsafe because it does not check the validity of the data or count.
    /// The caller must ensure:
    /// 1. The underlying byte slice in `data` represents valid SlotHashes data
    ///    (length prefix + entries).
    /// 2. `len` is the correct number of entries (≤ MAX_ENTRIES), matching the prefix.
    /// 3. The data slice contains at least `NUM_ENTRIES_SIZE + len * ENTRY_SIZE` bytes.
    /// 4. If `T` is `&[u8]`, that borrow rules are upheld.
    /// 5. Alignment is correct.
    ///
    #[inline(always)]
    pub unsafe fn new_unchecked_slice(data: &'a [u8], len: usize) -> Self {
        SlotHashes {
            data: Data::Slice(data),
            len,
        }
    }

    /// Same as `new_unchecked_slice` but keeps the `Ref` so the runtime borrow
    /// is held for the lifetime of the `SlotHashes` instance.
    #[inline(always)]
    pub unsafe fn new_unchecked_ref(data: Ref<'a, [u8]>, len: usize) -> Self {
        SlotHashes {
            data: Data::Ref(data),
            len,
        }
    }

    /// Parses the length prefix of a SlotHashes account and validates that the
    /// slice is large enough for that many entries.  Only used by the *checked*
    /// construction paths; unchecked helpers are free to skip this work.
    ///
    /// Returns the number of entries on success.
    #[inline(always)]
    fn parse_and_validate_data(data: &[u8]) -> Result<usize, ProgramError> {
        // Need at least the 8-byte length prefix.
        if data.len() < NUM_ENTRIES_SIZE {
            return Err(ProgramError::AccountDataTooSmall);
        }

        // read the little-endian `u64` without an intermediate copy
        let num_entries = unsafe { ptr::read_unaligned(data.as_ptr() as *const u64) }.to_le() as usize;

        // Reject (rather than cap) oversized accounts so callers are not
        // surprised by silently truncated results.
        if num_entries > MAX_ENTRIES {
            return Err(ProgramError::InvalidAccountData);
        }

        // Ensure the data slice is long enough for all declared entries.
        let required_len = NUM_ENTRIES_SIZE + num_entries * ENTRY_SIZE;
        if data.len() < required_len {
            return Err(ProgramError::InvalidAccountData);
        }

        Ok(num_entries)
    }

    /// Gets the number of entries stored in the provided data slice.
    /// Performs validation checks and returns the entry count if valid.
    ///
    /// Useful for testing or when only the entry count is needed.
    #[inline(always)]
    pub fn get_entry_count(data: &[u8]) -> Result<usize, ProgramError> {
        let num_entries = Self::parse_and_validate_data(data)?;
        Ok(num_entries)
    }

    /// Reads the entry count directly from the beginning of a byte slice **without validation**.
    ///
    /// # Safety
    ///
    /// This function is unsafe because it performs no checks on the input slice.
    /// The caller **must** ensure that:
    /// 1. `data` contains at least `NUM_ENTRIES_SIZE` (8) bytes.
    /// 2. The first 8 bytes represent a valid `u64` in little-endian format.
    /// 3. Calling this function without ensuring the above may lead to panics
    ///    (out-of-bounds access) or incorrect results.
    #[inline(always)]
    pub unsafe fn get_entry_count_unchecked(data: &[u8]) -> usize {
        ptr::read_unaligned(data.as_ptr() as *const u64).to_le() as usize
    }

    /// Returns the number of `SlotHashEntry` items accessible.
    #[inline(always)]
    pub fn len(&self) -> usize {
        self.len
    }

    /// Returns `true` if there are no entries.
    #[inline(always)]
    pub fn is_empty(&self) -> bool {
        self.len == 0
    }

    /// Gets a reference to the `SlotHashEntry` at the specified index.
    /// Returns `None` if the index is out of bounds.
    #[inline(always)]
    pub fn get_entry(&self, index: usize) -> Option<&SlotHashEntry> {
        self.as_entries_slice().get(index)
    }

    /// Gets a reference without bounds checking.
    ///
    /// # Safety
    /// Caller must ensure `index < self.len()`.
    #[inline(always)]
    pub unsafe fn get_entry_unchecked(&self, index: usize) -> &SlotHashEntry {
        debug_assert!(index < self.len);
        let offset = NUM_ENTRIES_SIZE + index * ENTRY_SIZE;
<<<<<<< HEAD
        &*(self.data.deref().as_ptr().add(offset) as *const SlotHashEntry)
=======
        &*(self.data.as_ptr().add(offset) as *const SlotHashEntry)
    }

    /// Performs a binary search to find an entry with the given slot number.
    #[inline(always)]
    fn binary_search_slot(&self, target_slot: Slot) -> Option<usize> {
        // Safety: self.len is trusted. get_entry_unchecked is safe if index < self.len.
        // The core_binary_search logic respects num_entries (self.len here) for bounds.
        unsafe {
            core_binary_search(
                target_slot,
                self.len,
                || Slot::MAX, // Dummy closure, value unused
                |idx| self.get_entry_unchecked(idx).slot,
            )
        }
>>>>>>> d9122856
    }

    /// Finds the hash for a specific slot using binary search.
    ///
    /// Returns the hash if the slot is found, or `None` if not found.
    /// Assumes entries are sorted by slot in descending order.
    #[inline(always)]
    pub fn get_hash(&self, target_slot: Slot) -> Option<&[u8; HASH_BYTES]> {
        let entries = self.as_entries_slice();
        entries
            .binary_search_by(|probe_entry| probe_entry.slot.cmp(&target_slot).reverse())
            .ok()
            .map(|index| &entries[index].hash)
    }

    /// Finds the position (index) of a specific slot using binary search.
    ///
    /// Returns the index if the slot is found, or `None` if not found.
    /// Assumes entries are sorted by slot in descending order.
    #[inline(always)]
    pub fn position(&self, target_slot: Slot) -> Option<usize> {
        let entries = self.as_entries_slice();
        entries
            .binary_search_by(|probe_entry| probe_entry.slot.cmp(&target_slot).reverse())
            .ok()
    }

    /// Returns a `&[SlotHashEntry]` view into the underlying data.
    ///
    /// The constructor (either the safe path that called `parse_and_validate_data` or
    /// the unsafe `new_unchecked`) is responsible for ensuring the slice is big enough
    /// and properly aligned.  Here we simply create the slice and rely on a
    /// `debug_assert!` to catch accidental misuse in debug builds.
    #[inline(always)]
    fn as_entries_slice(&self) -> &[SlotHashEntry] {
        if self.len == 0 {
            return &[];
        }

        // Debug-time guard only — avoids any extra work in release mode.
        debug_assert!(self.data.deref().len() >= NUM_ENTRIES_SIZE + self.len * ENTRY_SIZE);

        let entries_ptr = unsafe {
            self.data.deref().as_ptr().add(NUM_ENTRIES_SIZE) as *const SlotHashEntry
        };
        unsafe { core::slice::from_raw_parts(entries_ptr, self.len) }
    }
}

// Implementation block specific to the safe Ref version
impl<'a> SlotHashes<'a> {
    /// Creates a `SlotHashes` instance by safely borrowing data from an `AccountInfo`.
    ///
    /// This function verifies that:
    /// - The account key matches the `SLOTHASHES_ID`
    /// - The data contains a valid length prefix
    /// - The data is sufficiently large to hold the indicated number of entries
    ///
    /// Returns `ProgramError::InvalidArgument` if the account key doesn't match `ID`.
    /// Returns `ProgramError::AccountDataTooSmall` if the data is too short.
    /// Returns `ProgramError::InvalidAccountData` if the data length is inconsistent.
    /// Returns `ProgramError::AccountBorrowFailed` if the data cannot be borrowed.
    #[inline(always)]
    pub fn from_account_info(account_info: &'a AccountInfo) -> Result<Self, ProgramError> {
        if account_info.key() != &SLOTHASHES_ID {
            return Err(ProgramError::InvalidArgument);
        }

        let data_ref = account_info.try_borrow_data()?;
        // Ensure the byte slice is suitably aligned for `SlotHashEntry`
        if (data_ref.as_ptr() as usize) % mem::align_of::<SlotHashEntry>() != 0 {
            return Err(ProgramError::InvalidAccountData);
        }

        let num_entries = Self::parse_and_validate_data(&data_ref)?;

        Ok(unsafe { Self::new_unchecked_ref(data_ref, num_entries) })
    }
}

/// Reads the entry count directly from the beginning of a byte slice **without validation**.
/// (This is identical to the struct method get_entry_count_unchecked,
/// added here for discoverability with other unchecked fns)
///
/// # Safety
///
/// This function is unsafe because it performs no checks on the input slice.
/// The caller **must** ensure that:
/// 1. `data` contains at least `NUM_ENTRIES_SIZE` (8) bytes.
/// 2. The first 8 bytes represent a valid `u64` in little-endian format.
/// 3. Calling this function without ensuring the above may lead to panics
///    (out-of-bounds access) or incorrect results.
#[inline(always)]
pub unsafe fn get_entry_count_from_slice_unchecked(data: &[u8]) -> usize {
    ptr::read_unaligned(data.as_ptr() as *const u64).to_le() as usize
}

/// Performs an **unsafe** naive binary search directly on a raw byte slice.
///
/// # Safety
/// Caller must guarantee `data` contains a valid `SlotHashes` structure and that
/// `num_entries` is the correct count of entries in `data`. It is up to caller whether
/// to use MAX_ENTRIES or to use a call such as `get_entry_count_from_slice_unchecked`
#[inline(always)]
pub unsafe fn position_from_slice_binary_search_unchecked(
    data: &[u8],
    target_slot: Slot,
    num_entries: usize,
) -> Option<usize> {
    // caller promises `data` is large enough and properly formatted
    SlotHashes::new_unchecked_slice(data, num_entries).position(target_slot)
}

/// Gets a reference to the hash for a specific slot from a raw byte slice **without validation**.
///
/// # Safety
/// Caller must guarantee `data` contains a valid `SlotHashes` structure.
/// Caller must guarantee `num_entries` is the correct count of entries in `data`. It is up
/// to caller whether to use MAX_ENTRIES or to use a call such as `get_entry_count_from_slice_unchecked`
#[inline(always)]
pub unsafe fn get_hash_from_slice_unchecked(
    data: &[u8],
    target_slot: Slot,
    num_entries: usize,
) -> Option<&[u8; HASH_BYTES]> {
    let index = position_from_slice_binary_search_unchecked(data, target_slot, num_entries)?;
    let hash_offset = NUM_ENTRIES_SIZE + index * ENTRY_SIZE + SLOT_SIZE;
    Some(&*(data.as_ptr().add(hash_offset) as *const [u8; HASH_BYTES]))
}

/// Gets a reference to the `SlotHashEntry` at a specific index from a raw byte slice **without validation**.
///
/// # Safety
/// Caller must guarantee `data` contains a valid `SlotHashes` structure and that `index` is less than the entry count derived from the data's prefix.
#[inline(always)]
pub unsafe fn get_entry_from_slice_unchecked(data: &[u8], index: usize) -> &SlotHashEntry {
    let entry_offset = NUM_ENTRIES_SIZE + index * ENTRY_SIZE;
    let entry_bytes = data.get_unchecked(entry_offset..(entry_offset + ENTRY_SIZE));
    &*(entry_bytes.as_ptr() as *const SlotHashEntry)
}

impl<'s> IntoIterator for &'s SlotHashes<'s> {
    type Item = &'s SlotHashEntry;
    type IntoIter = core::slice::Iter<'s, SlotHashEntry>;

    #[inline(always)]
    fn into_iter(self) -> Self::IntoIter {
        self.as_entries_slice().iter()
    }
}

#[cfg(test)]
mod tests {
    use super::*;
    use core::mem::{align_of, size_of};
    extern crate std;
    #[allow(unused_imports)]
    use std::vec::Vec;

    #[test]
    fn test_layout_constants() {
        assert_eq!(NUM_ENTRIES_SIZE, size_of::<u64>());
        assert_eq!(SLOT_SIZE, size_of::<u64>());
        assert_eq!(HASH_BYTES, 32);
        assert_eq!(ENTRY_SIZE, size_of::<u64>() + 32);
        assert_eq!(size_of::<SlotHashEntry>(), ENTRY_SIZE);
        assert_eq!(align_of::<SlotHashEntry>(), align_of::<u64>());
        assert_eq!(
            SLOTHASHES_ID,
            [
                6, 167, 213, 23, 25, 47, 10, 175, 198, 242, 101, 227, 251, 119, 204, 122, 218, 130,
                197, 41, 208, 190, 59, 19, 110, 45, 0, 85, 32, 0, 0, 0,
            ]
        );
        const BASE_58: &[u8; 58] = b"123456789ABCDEFGHJKLMNPQRSTUVWXYZabcdefghijkmnopqrstuvwxyz";
        // quick base58 comparison just for test
        pub fn check_base58(input_bytes: &[u8], expected_b58: &str) {
            let mut b58_digits_rev = std::vec![0u8];
            for &byte_val in input_bytes {
                let mut carry = byte_val as u32;
                for digit_ref in b58_digits_rev.iter_mut() {
                    let temp_val = ((*digit_ref as u32) << 8) | carry;
                    *digit_ref = (temp_val % 58) as u8;
                    carry = temp_val / 58;
                }
                while carry > 0 {
                    b58_digits_rev.push((carry % 58) as u8);
                    carry /= 58;
                }
            }
            for &byte_val in input_bytes {
                if byte_val == 0 {
                    b58_digits_rev.push(0)
                } else {
                    break;
                }
            }
            let mut output_chars = Vec::with_capacity(b58_digits_rev.len());
            for &digit_val in b58_digits_rev.iter().rev() {
                output_chars.push(BASE_58[digit_val as usize]);
            }
            assert_eq!(expected_b58.as_bytes(), output_chars.as_slice());
        }
        check_base58(
            &SLOTHASHES_ID,
            "SysvarS1otHashes111111111111111111111111111",
        );
    }

    fn create_mock_data(entries: &[(u64, [u8; 32])]) -> Vec<u8> {
        let num_entries = entries.len() as u64;
        let data_len = NUM_ENTRIES_SIZE + entries.len() * ENTRY_SIZE;
        let mut data = std::vec![0u8; data_len];
        data[0..NUM_ENTRIES_SIZE].copy_from_slice(&num_entries.to_le_bytes());
        let mut offset = NUM_ENTRIES_SIZE;
        for (slot, hash) in entries {
            data[offset..offset + SLOT_SIZE].copy_from_slice(&slot.to_le_bytes());
            data[offset + SLOT_SIZE..offset + ENTRY_SIZE].copy_from_slice(hash);
            offset += ENTRY_SIZE;
        }
        data
    }

    fn generate_mock_entries(
        num_entries: usize,
        start_slot: u64,
        strategy: DecrementStrategy,
    ) -> Vec<(u64, [u8; 32])> {
        let mut entries = Vec::with_capacity(num_entries);
        let mut current_slot = start_slot;
        for i in 0..num_entries {
            let hash_byte = (i % 256) as u8;
            let hash = [hash_byte; 32];
            entries.push((current_slot, hash));
            let random_val = simple_prng(i as u64);
            let decrement = match strategy {
                DecrementStrategy::Strictly1 => 1,
                DecrementStrategy::Average1_05 => {
                    if random_val % 20 == 0 {
                        2
                    } else {
                        1
                    }
                }
                #[allow(dead_code)] // May be used by benchmarks
                DecrementStrategy::Average2 => {
                    if random_val % 2 == 0 {
                        1
                    } else {
                        3
                    }
                }
            };
            current_slot = current_slot.saturating_sub(decrement);
        }
        entries
    }

    #[cfg(feature = "std")]
    mod std_tests {
        use super::*;

        #[test]
        fn test_get_entry_count_logic() {
            let mock_entries = generate_mock_entries(3, 100, DecrementStrategy::Strictly1);
            let data = create_mock_data(&mock_entries);

            // Test the safe count getter
            let result = SlotHashes::get_entry_count(&data);
            assert!(result.is_ok());
            let len = result.unwrap();
            assert_eq!(len, 3);

            // Test the unsafe count getter
            let unsafe_len = unsafe { SlotHashes::get_entry_count_unchecked(&data) };
            assert_eq!(unsafe_len, 3);

            assert!(SlotHashes::get_entry_count(&data[0..NUM_ENTRIES_SIZE - 1]).is_err());
            assert!(SlotHashes::get_entry_count(
                &data[0..NUM_ENTRIES_SIZE + 2 * ENTRY_SIZE]
            )
            .is_err());
            assert!(SlotHashes::get_entry_count(
                &data[0..NUM_ENTRIES_SIZE + 3 * ENTRY_SIZE]
            )
            .is_ok());

            let empty_data = create_mock_data(&[]);
            let empty_len = SlotHashes::get_entry_count(&empty_data).unwrap();
            assert_eq!(empty_len, 0);
            let unsafe_empty_len = unsafe { SlotHashes::get_entry_count_unchecked(&empty_data) };
            assert_eq!(unsafe_empty_len, 0);
        }

        #[test]
        fn test_binary_search_and_linear() {
            const NUM_ENTRIES: usize = 512;
            const START_SLOT: u64 = 2000;
            let mock_entries =
                generate_mock_entries(NUM_ENTRIES, START_SLOT, DecrementStrategy::Average1_05);
            let mock_data = create_mock_data(&mock_entries);
            let count = mock_entries.len();
            let slot_hashes = unsafe { SlotHashes::new_unchecked_slice(mock_data.as_slice(), count) };

            let first_slot = mock_entries[0].0;
            let last_slot = mock_entries[NUM_ENTRIES - 1].0;
            let mid_slot = mock_entries[NUM_ENTRIES / 2].0;

            // Test position
            assert_eq!(slot_hashes.position(first_slot), Some(0));
            assert_eq!(slot_hashes.position(mid_slot), Some(NUM_ENTRIES / 2));
            assert_eq!(slot_hashes.position(last_slot), Some(NUM_ENTRIES - 1));

            // Find a gap between consecutive slots to test non-existent slot search
            let missing_internal_slot = (0..mock_entries.len() - 1)
                .find(|&i| mock_entries[i].0 > mock_entries[i + 1].0 + 1)
                .map(|i| mock_entries[i + 1].0 + 1);

            assert!(
                missing_internal_slot.is_some(),
                "Average1_05 strategy should create gaps between slots"
            );
            assert_eq!(
                slot_hashes.position(missing_internal_slot.unwrap()),
                None,
                "Search should fail for slot {} between {} and {}",
                missing_internal_slot.unwrap(),
                mock_entries[0].0,
                mock_entries[mock_entries.len() - 1].0
            );

            // Test get_hash
            assert_eq!(slot_hashes.get_hash(first_slot), Some(&mock_entries[0].1));
            assert_eq!(
                slot_hashes.get_hash(mid_slot),
                Some(&mock_entries[NUM_ENTRIES / 2].1)
            );
            assert_eq!(slot_hashes.get_hash(START_SLOT + 1), None);

            // Test empty
            let empty_data = create_mock_data(&[]);
            let empty_hashes = unsafe { SlotHashes::new_unchecked_slice(empty_data.as_slice(), 0) };
            assert_eq!(empty_hashes.position(100), None);
        }

        #[test]
        fn test_basic_getters_and_iterator() {
            const NUM_ENTRIES: usize = 512;
            const START_SLOT: u64 = 2000;
            let mock_entries =
                generate_mock_entries(NUM_ENTRIES, START_SLOT, DecrementStrategy::Strictly1);
            let data = create_mock_data(&mock_entries);
            let count = mock_entries.len();
            let slot_hashes = unsafe { SlotHashes::new_unchecked_slice(data.as_slice(), count) };

            // Test len() and is_empty()
            assert_eq!(slot_hashes.len(), NUM_ENTRIES);
            assert!(!slot_hashes.is_empty());

            // Test get_entry()
            let entry0 = slot_hashes.get_entry(0);
            assert!(entry0.is_some());
            assert_eq!(entry0.unwrap().slot, mock_entries[0].0);
            assert_eq!(entry0.unwrap().hash, mock_entries[0].1);

            let entry2 = slot_hashes.get_entry(NUM_ENTRIES - 1); // Last entry
            assert!(entry2.is_some());
            assert_eq!(entry2.unwrap().slot, mock_entries[NUM_ENTRIES - 1].0);
            assert_eq!(entry2.unwrap().hash, mock_entries[NUM_ENTRIES - 1].1);

            // Test get_entry() out of bounds
            assert!(slot_hashes.get_entry(NUM_ENTRIES).is_none());

            // Test iterator
            // Use enumerate to avoid clippy lint about indexing
            for (i, entry) in slot_hashes.into_iter().enumerate() {
                assert_eq!(entry.slot, mock_entries[i].0);
                assert_eq!(entry.hash, mock_entries[i].1);
            }
            // Check that the iterator is exhausted
            assert!(slot_hashes.into_iter().nth(NUM_ENTRIES).is_none());

            // Test ExactSizeIterator hint
            let mut iter_hint = slot_hashes.into_iter();
            assert_eq!(iter_hint.size_hint(), (NUM_ENTRIES, Some(NUM_ENTRIES)));
            iter_hint.next();
            assert_eq!(
                iter_hint.size_hint(),
                (NUM_ENTRIES - 1, Some(NUM_ENTRIES - 1))
            );
            // Skip to end
            for _ in 1..NUM_ENTRIES {
                iter_hint.next();
            }
            iter_hint.next();
            assert_eq!(iter_hint.size_hint(), (0, Some(0)));

            // Test empty case
            let empty_data = create_mock_data(&[]);
            let empty_hashes = unsafe { SlotHashes::new_unchecked_slice(empty_data.as_slice(), 0) };
            assert_eq!(empty_hashes.len(), 0);
            assert!(empty_hashes.is_empty());
            assert!(empty_hashes.get_entry(0).is_none());
            assert!(empty_hashes.into_iter().next().is_none());
        }

        #[test]
        fn test_entry_count() {
            let mock_entries = generate_mock_entries(2, 100, DecrementStrategy::Strictly1);
            let data = create_mock_data(&mock_entries);

            // Valid data
            let count_res = SlotHashes::get_entry_count(&data);
            assert!(count_res.is_ok());
            assert_eq!(count_res.unwrap(), 2);

            // Data too small (less than len prefix)
            let short_data_1 = &data[0..NUM_ENTRIES_SIZE - 1];
            let res1 = SlotHashes::get_entry_count(short_data_1);
            assert!(matches!(res1, Err(ProgramError::AccountDataTooSmall)));

            // Data too small (correct len prefix, but not enough data for entries)
            let short_data_2 = &data[0..NUM_ENTRIES_SIZE + ENTRY_SIZE]; // Only space for 1 entry
            let res2 = SlotHashes::get_entry_count(short_data_2);
            assert!(matches!(res2, Err(ProgramError::InvalidAccountData)));
            let count_res_unchecked_2 = unsafe { SlotHashes::get_entry_count_unchecked(short_data_2) };
            assert_eq!(count_res_unchecked_2, 2);

            // Empty data is valid
            let empty_data = create_mock_data(&[]);
            let empty_res = SlotHashes::get_entry_count(&empty_data);
            assert!(empty_res.is_ok());
            assert_eq!(empty_res.unwrap(), 0);
        }

        #[test]
        fn test_get_entry_unchecked() {
            let mock_entries = generate_mock_entries(1, 100, DecrementStrategy::Strictly1);
            let data = create_mock_data(&mock_entries);
            let slot_hashes = unsafe { SlotHashes::new_unchecked_slice(data.as_slice(), 1) };

            // Safety: index 0 is valid because len is 1
            let entry = unsafe { slot_hashes.get_entry_unchecked(0) };
            assert_eq!(entry.slot, mock_entries[0].0);
            assert_eq!(entry.hash, mock_entries[0].1);
            // Note: Accessing index 1 here would be UB and is not tested.
        }

        #[test]
        fn test_unchecked_static_functions() {
            const NUM_ENTRIES: usize = 512;
            const START_SLOT: u64 = 2000;
            let mock_entries =
                generate_mock_entries(NUM_ENTRIES, START_SLOT, DecrementStrategy::Average1_05);
            let data = create_mock_data(&mock_entries);

            let first_slot = mock_entries[0].0;
            let mid_index = NUM_ENTRIES / 2;
            let mid_slot = mock_entries[mid_index].0;
            let last_slot = mock_entries[NUM_ENTRIES - 1].0;
            let missing_slot_high = START_SLOT + 1;
            let missing_slot_low = mock_entries.last().unwrap().0 - 1;

            // Safety: We guarantee `data` is valid based on `create_mock_data`
            unsafe {
                // Test get_entry_count_unchecked (already tested elsewhere, but confirm here)
                assert_eq!(get_entry_count_from_slice_unchecked(&data), NUM_ENTRIES);

                // Test position_from_slice_binary_search_unchecked
                assert_eq!(
                    position_from_slice_binary_search_unchecked(&data, first_slot, NUM_ENTRIES),
                    Some(0)
                );
                assert_eq!(
                    position_from_slice_binary_search_unchecked(&data, mid_slot, NUM_ENTRIES),
                    Some(mid_index)
                );
                assert_eq!(
                    position_from_slice_binary_search_unchecked(&data, last_slot, NUM_ENTRIES),
                    Some(NUM_ENTRIES - 1)
                );
                assert_eq!(
                    position_from_slice_binary_search_unchecked(
                        &data,
                        missing_slot_high,
                        NUM_ENTRIES
                    ),
                    None
                );
                assert_eq!(
                    position_from_slice_binary_search_unchecked(
                        &data,
                        missing_slot_low,
                        NUM_ENTRIES
                    ),
                    None
                );

                // Test get_hash_from_slice_unchecked
                assert_eq!(
                    get_hash_from_slice_unchecked(&data, first_slot, NUM_ENTRIES),
                    Some(&mock_entries[0].1)
                );
                assert_eq!(
                    get_hash_from_slice_unchecked(&data, mid_slot, NUM_ENTRIES),
                    Some(&mock_entries[mid_index].1)
                );
                assert_eq!(
                    get_hash_from_slice_unchecked(&data, last_slot, NUM_ENTRIES),
                    Some(&mock_entries[NUM_ENTRIES - 1].1)
                );
                assert_eq!(
                    get_hash_from_slice_unchecked(&data, missing_slot_high, NUM_ENTRIES),
                    None
                );
                assert_eq!(
                    get_hash_from_slice_unchecked(&data, missing_slot_low, NUM_ENTRIES),
                    None
                );

                // Test get_entry_from_slice_unchecked
                let entry0 = get_entry_from_slice_unchecked(&data, 0);
                assert_eq!(entry0.slot, first_slot);
                assert_eq!(entry0.hash, mock_entries[0].1);
                let entry_last = get_entry_from_slice_unchecked(&data, NUM_ENTRIES - 1);
                assert_eq!(entry_last.slot, last_slot);
                assert_eq!(entry_last.hash, mock_entries[NUM_ENTRIES - 1].1);
            }

            // Test empty case for unchecked functions
            let empty_data = create_mock_data(&[]);
            unsafe {
                assert_eq!(get_entry_count_from_slice_unchecked(&empty_data), 0);
                assert_eq!(
                    position_from_slice_binary_search_unchecked(&empty_data, 100, 0),
                    None
                );
                assert_eq!(get_hash_from_slice_unchecked(&empty_data, 100, 0), None);
                // Calling get_entry_from_slice_unchecked with index 0 on empty data is UB, not tested.
            }
        }

        #[test]
        fn test_iterator_into_ref() {
            let entries = generate_mock_entries(10, 50, DecrementStrategy::Strictly1);
            let data = create_mock_data(&entries);
            let sh = unsafe { SlotHashes::new_unchecked_slice(data.as_slice(), entries.len()) };

            // Iterate by shared reference (uses our IntoIterator impl for &SlotHashes)
            let mut collected: Vec<u64> = Vec::new();
            for e in &sh { // implicitly invokes into_iter(&sh)
                collected.push(e.slot);
            }
            let expected: Vec<u64> = entries.iter().map(|(s, _)| *s).collect();
            assert_eq!(collected, expected);

            // slice::Iter implements ExactSizeIterator; confirm len() matches.
            let iter = (&sh).into_iter();
            assert_eq!(iter.len(), sh.len());
        }
    }

    #[derive(Clone, Copy, Debug)]
    #[allow(dead_code)]
    enum DecrementStrategy {
        Strictly1,
        Average1_05,
        Average2,
    }

    // Stand-in for proper fuzz (todo)
    fn simple_prng(seed: u64) -> u64 {
        const A: u64 = 16807;
        const M: u64 = 2147483647;
        let initial_state = if seed == 0 { 1 } else { seed };
        (A.wrapping_mul(initial_state)) % M
    }

    #[test]
    fn test_binary_search_no_std() {
        const TEST_NUM_ENTRIES: usize = 512;
        const START_SLOT: u64 = 2000;

        // Generate entries using Avg1.05 strategy
        let entries =
            generate_mock_entries(TEST_NUM_ENTRIES, START_SLOT, DecrementStrategy::Average1_05);
        let data = create_mock_data(&entries);
        let entry_count = entries.len();

        // Get first, middle, and last generated slots for testing
        let first_slot = entries[0].0;
        let mid_index = entry_count / 2;
        let mid_slot = entries[mid_index].0;
        let last_slot = entries[entry_count - 1].0;

        // Create SlotHashes using the unsafe constructor with a slice
        let slot_hashes = unsafe { SlotHashes::new_unchecked_slice(data.as_slice(), entry_count) };

        // Test the default (interpolation) binary search algorithm
        assert_eq!(slot_hashes.position(first_slot), Some(0));

        let expected_mid_index = Some(mid_index);
        let actual_pos_mid = slot_hashes.position(mid_slot);

        // Extract surrounding entries for context in case of failure
        let start_idx = mid_index.saturating_sub(2);
        let end_idx = core::cmp::min(entry_count, mid_index.saturating_add(3));
        let surrounding_slots: Vec<_> = entries[start_idx..end_idx].iter().map(|e| e.0).collect();
        assert_eq!(
            actual_pos_mid, expected_mid_index,
            "position({}) failed! Surrounding slots: {:?}",
            mid_slot, surrounding_slots
        );

        assert_eq!(slot_hashes.position(last_slot), Some(entry_count - 1));

        // Test non-existent slots
        assert_eq!(slot_hashes.position(START_SLOT + 1), None); // Slot above start

        // Find an actual gap to test a guaranteed non-existent internal slot
        let mut missing_internal_slot = None;
        for i in 0..(entries.len() - 1) {
            if entries[i].0 > entries[i + 1].0 + 1 {
                missing_internal_slot = Some(entries[i + 1].0 + 1);
                break;
            }
        }
        assert!(
            missing_internal_slot.is_some(),
            "Test requires at least one gap between slots"
        );
        assert_eq!(slot_hashes.position(missing_internal_slot.unwrap()), None);

        // Test get_hash (interpolation)
        assert_eq!(slot_hashes.get_hash(first_slot), Some(&entries[0].1));
        assert_eq!(slot_hashes.get_hash(mid_slot), Some(&entries[mid_index].1));
        assert_eq!(
            slot_hashes.get_hash(last_slot),
            Some(&entries[entry_count - 1].1)
        );
        assert_eq!(slot_hashes.get_hash(START_SLOT + 1), None);

        // Test empty list explicitly
        let empty_entries = generate_mock_entries(0, START_SLOT, DecrementStrategy::Strictly1);
        let empty_data = create_mock_data(&empty_entries);
        let empty_hashes = unsafe { SlotHashes::new_unchecked_slice(empty_data.as_slice(), 0) };
        assert_eq!(empty_hashes.get_hash(100), None);

        let pos_start_plus_1 = slot_hashes.position(START_SLOT + 1);
        assert!(
            pos_start_plus_1.is_none(),
            "position(START_SLOT + 1) should be None"
        );
    }

    // No-std compatible tests
    #[test]
    fn test_basic_getters_and_iterator_no_std() {
        const NUM_ENTRIES: usize = 512;
        const START_SLOT: u64 = 2000;
        let entries = generate_mock_entries(NUM_ENTRIES, START_SLOT, DecrementStrategy::Strictly1);
        let data = create_mock_data(&entries);
        let slot_hashes = unsafe { SlotHashes::new_unchecked_slice(data.as_slice(), NUM_ENTRIES) };

        // Test len() and is_empty()
        assert_eq!(slot_hashes.len(), NUM_ENTRIES);
        assert!(!slot_hashes.is_empty());

        // Test get_entry()
        let entry0 = slot_hashes.get_entry(0);
        assert!(entry0.is_some());
        assert_eq!(entry0.unwrap().slot, START_SLOT); // Check against start slot
        assert_eq!(entry0.unwrap().hash, [0u8; HASH_BYTES]); // First generated hash is [0u8; 32]

        let entry2 = slot_hashes.get_entry(NUM_ENTRIES - 1); // Last entry
        assert!(entry2.is_some());
        // Check last entry against generated data
        assert_eq!(entry2.unwrap().slot, entries[NUM_ENTRIES - 1].0);
        assert_eq!(entry2.unwrap().hash, entries[NUM_ENTRIES - 1].1);
        assert!(slot_hashes.get_entry(NUM_ENTRIES).is_none()); // Out of bounds

        // Test iterator
        // Use enumerate to avoid clippy lint about indexing
        for (i, entry) in slot_hashes.into_iter().enumerate() {
            assert_eq!(entry.slot, entries[i].0);
            assert_eq!(entry.hash, entries[i].1);
        }
        // Check that the iterator is exhausted
        assert!(slot_hashes.into_iter().nth(NUM_ENTRIES).is_none());

        // Test ExactSizeIterator hint
        let mut iter_hint = slot_hashes.into_iter();
        assert_eq!(iter_hint.size_hint(), (NUM_ENTRIES, Some(NUM_ENTRIES)));
        iter_hint.next();
        assert_eq!(
            iter_hint.size_hint(),
            (NUM_ENTRIES - 1, Some(NUM_ENTRIES - 1))
        );
        // Skip to end
        for _ in 1..NUM_ENTRIES {
            iter_hint.next();
        }
        iter_hint.next();
        assert_eq!(iter_hint.size_hint(), (0, Some(0)));

        // Test empty case
        let empty_data = create_mock_data(&[]);
        let empty_hashes = unsafe { SlotHashes::new_unchecked_slice(empty_data.as_slice(), 0) };
        assert_eq!(empty_hashes.len(), 0);
        assert!(empty_hashes.is_empty());
        assert!(empty_hashes.get_entry(0).is_none());
        assert!(empty_hashes.into_iter().next().is_none());
    }

    #[test]
    fn test_get_entry_count_no_std() {
        // Valid data (2 entries)
        let entries: &[(Slot, [u8; HASH_BYTES])] =
            &[(100, [1u8; HASH_BYTES]), (98, [2u8; HASH_BYTES])];
        let num_entries_bytes = (entries.len() as u64).to_le_bytes();
        const TEST_LEN: usize = 2;
        let mut raw_data = [0u8; NUM_ENTRIES_SIZE + TEST_LEN * ENTRY_SIZE];
        raw_data[..NUM_ENTRIES_SIZE].copy_from_slice(&num_entries_bytes);
        let mut cursor = NUM_ENTRIES_SIZE;
        for (slot, hash) in entries {
            raw_data[cursor..cursor + SLOT_SIZE].copy_from_slice(&slot.to_le_bytes());
            cursor += SLOT_SIZE;
            raw_data[cursor..cursor + HASH_BYTES].copy_from_slice(hash.as_ref());
            cursor += HASH_BYTES;
        }
        let data_slice = &raw_data[..cursor];
        let count_res = SlotHashes::get_entry_count(data_slice);
        assert!(count_res.is_ok());
        assert_eq!(count_res.unwrap(), 2);
        let count_res_unchecked = unsafe { SlotHashes::get_entry_count_unchecked(data_slice) };
        assert_eq!(count_res_unchecked, 2);

        // Data too small (less than len prefix)
        let short_data_1 = &data_slice[0..NUM_ENTRIES_SIZE - 1];
        let res1 = SlotHashes::get_entry_count(short_data_1);
        assert!(matches!(res1, Err(ProgramError::AccountDataTooSmall)));

        // Data too small (correct len prefix, but not enough data for entries)
        let short_data_2 = &data_slice[0..NUM_ENTRIES_SIZE + ENTRY_SIZE]; // Only space for 1 entry
        let res2 = SlotHashes::get_entry_count(short_data_2);
        assert!(matches!(res2, Err(ProgramError::InvalidAccountData)));
        let count_res_unchecked_2 = unsafe { SlotHashes::get_entry_count_unchecked(short_data_2) };
        assert_eq!(count_res_unchecked_2, 2);

        // Empty data is valid
        let empty_num_bytes = (0u64).to_le_bytes();
        let mut empty_raw_data = [0u8; NUM_ENTRIES_SIZE];
        empty_raw_data[..NUM_ENTRIES_SIZE].copy_from_slice(&empty_num_bytes);
        let empty_res = SlotHashes::get_entry_count(empty_raw_data.as_slice());
        assert!(empty_res.is_ok());
        assert_eq!(empty_res.unwrap(), 0);
        let unsafe_empty_len = unsafe { SlotHashes::get_entry_count_unchecked(empty_raw_data.as_slice()) };
        assert_eq!(unsafe_empty_len, 0);
    }

    #[test]
    fn test_get_entry_unchecked_no_std() {
        let single_entry: &[(Slot, [u8; HASH_BYTES])] = &[(100, [1u8; HASH_BYTES])];
        let num_entries_bytes_1 = (single_entry.len() as u64).to_le_bytes();
        const TEST_LEN_1: usize = 1;
        let mut raw_data_1 = [0u8; NUM_ENTRIES_SIZE + TEST_LEN_1 * ENTRY_SIZE];
        raw_data_1[..NUM_ENTRIES_SIZE].copy_from_slice(&num_entries_bytes_1);
        raw_data_1[NUM_ENTRIES_SIZE..NUM_ENTRIES_SIZE + SLOT_SIZE]
            .copy_from_slice(&single_entry[0].0.to_le_bytes());
        raw_data_1[NUM_ENTRIES_SIZE + SLOT_SIZE..].copy_from_slice(single_entry[0].1.as_ref());
        let slot_hashes = unsafe { SlotHashes::new_unchecked_slice(&raw_data_1[..], 1) };

        // Safety: index 0 is valid because len is 1
        let entry = unsafe { slot_hashes.get_entry_unchecked(0) };
        assert_eq!(entry.slot, 100);
        assert_eq!(entry.hash, [1u8; HASH_BYTES]);
    }

    #[test]
    fn test_iterator_into_ref_no_std() {
        const NUM: usize = 16;
        const START: u64 = 100;
        let entries = generate_mock_entries(NUM, START, DecrementStrategy::Strictly1);
        let data = create_mock_data(&entries);
        let sh = unsafe { SlotHashes::new_unchecked_slice(data.as_slice(), NUM) };

        // Collect slots via iterator
        let mut sum: u64 = 0;
        for e in &sh {
            sum += e.slot;
        }
        let expected_sum: u64 = entries.iter().map(|(s, _)| *s).sum();
        assert_eq!(sum, expected_sum);

        let iter = (&sh).into_iter();
        assert_eq!(iter.len(), sh.len());
    }
}<|MERGE_RESOLUTION|>--- conflicted
+++ resolved
@@ -177,26 +177,7 @@
     pub unsafe fn get_entry_unchecked(&self, index: usize) -> &SlotHashEntry {
         debug_assert!(index < self.len);
         let offset = NUM_ENTRIES_SIZE + index * ENTRY_SIZE;
-<<<<<<< HEAD
         &*(self.data.deref().as_ptr().add(offset) as *const SlotHashEntry)
-=======
-        &*(self.data.as_ptr().add(offset) as *const SlotHashEntry)
-    }
-
-    /// Performs a binary search to find an entry with the given slot number.
-    #[inline(always)]
-    fn binary_search_slot(&self, target_slot: Slot) -> Option<usize> {
-        // Safety: self.len is trusted. get_entry_unchecked is safe if index < self.len.
-        // The core_binary_search logic respects num_entries (self.len here) for bounds.
-        unsafe {
-            core_binary_search(
-                target_slot,
-                self.len,
-                || Slot::MAX, // Dummy closure, value unused
-                |idx| self.get_entry_unchecked(idx).slot,
-            )
-        }
->>>>>>> d9122856
     }
 
     /// Finds the hash for a specific slot using binary search.
@@ -757,6 +738,62 @@
             let iter = (&sh).into_iter();
             assert_eq!(iter.len(), sh.len());
         }
+
+        #[test]
+        fn test_from_account_info_constructor() {
+            // Cover the safe constructor that goes through `AccountInfo` and holds the Ref.
+            use crate::account_info::{Account, AccountInfo};
+            use core::{mem, ptr};
+
+            const NUM_ENTRIES: usize = 3;
+            const START_SLOT: u64 = 1234;
+            let mock_entries = generate_mock_entries(NUM_ENTRIES, START_SLOT, DecrementStrategy::Strictly1);
+            let data = create_mock_data(&mock_entries);
+
+            // Allocate an 8-byte aligned buffer large enough for `Account` + data.
+            let total_bytes = mem::size_of::<Account>() + data.len();
+            let words = (total_bytes + 7) / 8; // round up to u64 words
+            let mut backing: Vec<u64> = vec![0u64; words];
+            let ptr_u8 = backing.as_mut_ptr() as *mut u8;
+            let acct_ptr = ptr_u8 as *mut Account;
+
+            unsafe {
+                // Write an `Account` header that satisfies the invariants expected by
+                // `AccountInfo::try_borrow_data` and `SlotHashes::from_account_info`.
+                ptr::write(
+                    acct_ptr,
+                    Account {
+                        borrow_state: 0,
+                        is_signer: 0,
+                        is_writable: 0,
+                        executable: 0,
+                        original_data_len: 0,
+                        key: SLOTHASHES_ID,
+                        owner: [0u8; 32],
+                        lamports: 0,
+                        data_len: data.len() as u64,
+                    },
+                );
+
+                // Copy the SlotHashes byte-payload immediately after the `Account` header.
+                ptr::copy_nonoverlapping(
+                    data.as_ptr(),
+                    ptr_u8.add(mem::size_of::<Account>()),
+                    data.len(),
+                );
+            }
+
+            let account_info = AccountInfo { raw: acct_ptr };
+            let slot_hashes = SlotHashes::from_account_info(&account_info)
+                .expect("from_account_info should succeed with well-formed data");
+
+            // Basic sanity checks on the returned view.
+            assert_eq!(slot_hashes.len(), NUM_ENTRIES);
+            for (i, entry) in slot_hashes.into_iter().enumerate() {
+                assert_eq!(entry.slot, mock_entries[i].0);
+                assert_eq!(entry.hash, mock_entries[i].1);
+            }
+        }
     }
 
     #[derive(Clone, Copy, Debug)]
