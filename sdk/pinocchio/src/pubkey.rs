//! Public key type and functions.

use crate::program_error::ProgramError;

/// Number of bytes in a pubkey.
pub const PUBKEY_BYTES: usize = 32;

/// maximum length of derived `Pubkey` seed.
pub const MAX_SEED_LEN: usize = 32;

/// Maximum number of seeds.
pub const MAX_SEEDS: usize = 16;

<<<<<<< HEAD
const PDA_MARKER: &[u8; 21] = b"ProgramDerivedAddress";
=======
/// The marker used to derive [program derived addresses][pda].
///
/// [pda]: https://solana.com/docs/core/pda
pub const PDA_MARKER: &[u8; 21] = b"ProgramDerivedAddress";
>>>>>>> f92c3369

/// The address of a [Solana account][account].
///
/// [account]: https://solana.com/docs/core/accounts
pub type Pubkey = [u8; PUBKEY_BYTES];

/// Log a `Pubkey` from a program.
#[inline(always)]
pub fn log(pubkey: &Pubkey) {
    #[cfg(target_os = "solana")]
    unsafe {
        crate::syscalls::sol_log_pubkey(pubkey as *const _ as *const u8)
    };

    #[cfg(not(target_os = "solana"))]
    core::hint::black_box(pubkey);
}

/// Find a valid [program derived address][pda] and its corresponding bump seed.
///
/// [pda]: https://solana.com/docs/core/cpi#program-derived-addresses
///
/// Program derived addresses (PDAs) are account keys that only the program,
/// `program_id`, has the authority to sign. The address is of the same form
/// as a Solana `Pubkey`, except they are ensured to not be on the ed25519
/// curve and thus have no associated private key. When performing
/// cross-program invocations the program can "sign" for the key by calling
/// [`invoke_signed`] and passing the same seeds used to generate the
/// address, along with the calculated _bump seed_, which this function
/// returns as the second tuple element. The runtime will verify that the
/// program associated with this address is the caller and thus authorized
/// to be the signer.
///
/// [`invoke_signed`]: crate::program::invoke_signed
///
/// The `seeds` are application-specific, and must be carefully selected to
/// uniquely derive accounts per application requirements. It is common to
/// use static strings and other pubkeys as seeds.
///
/// Because the program address must not lie on the ed25519 curve, there may
/// be seed and program id combinations that are invalid. For this reason,
/// an extra seed (the bump seed) is calculated that results in a
/// point off the curve. The bump seed must be passed as an additional seed
/// when calling `invoke_signed`.
///
/// The processes of finding a valid program address is by trial and error,
/// and even though it is deterministic given a set of inputs it can take a
/// variable amount of time to succeed across different inputs.  This means
/// that when called from an on-chain program it may incur a variable amount
/// of the program's compute budget.  Programs that are meant to be very
/// performant may not want to use this function because it could take a
/// considerable amount of time. Programs that are already at risk
/// of exceeding their compute budget should call this with care since
/// there is a chance that the program's budget may be occasionally
/// and unpredictably exceeded.
///
/// As all account addresses accessed by an on-chain Solana program must be
/// explicitly passed to the program, it is typical for the PDAs to be
/// derived in off-chain client programs, avoiding the compute cost of
/// generating the address on-chain. The address may or may not then be
/// verified by re-deriving it on-chain, depending on the requirements of
/// the program. This verification may be performed without the overhead of
/// re-searching for the bump key by using the [`create_program_address`]
/// function.
///
/// [`create_program_address`]: crate::pubkey::create_program_address
///
/// **Warning**: Because of the way the seeds are hashed there is a potential
/// for program address collisions for the same program id.  The seeds are
/// hashed sequentially which means that seeds {"abcdef"}, {"abc", "def"},
/// and {"ab", "cd", "ef"} will all result in the same program address given
/// the same program id. Since the chance of collision is local to a given
/// program id, the developer of that program must take care to choose seeds
/// that do not collide with each other. For seed schemes that are susceptible
/// to this type of hash collision, a common remedy is to insert separators
/// between seeds, e.g. transforming {"abc", "def"} into {"abc", "-", "def"}.
///
/// # Panics
///
/// Panics in the statistically improbable event that a bump seed could not be
/// found. Use [`try_find_program_address`] to handle this case.
///
/// [`try_find_program_address`]: #try_find_program_address
///
/// Panics if any of the following are true:
///
/// - the number of provided seeds is greater than, _or equal to_, [`MAX_SEEDS`],
/// - any individual seed's length is greater than [`MAX_SEED_LEN`].
#[inline(always)]
pub fn find_program_address(seeds: &[&[u8]], program_id: &Pubkey) -> (Pubkey, u8) {
    try_find_program_address(seeds, program_id)
        .unwrap_or_else(|| panic!("Unable to find a viable program address bump seed"))
}

/// Find a valid [program derived address][pda] and its corresponding bump seed.
///
/// [pda]: https://solana.com/docs/core/cpi#program-derived-addresses
///
/// The only difference between this method and [`find_program_address`]
/// is that this one returns `None` in the statistically improbable event
/// that a bump seed cannot be found; or if any of `find_program_address`'s
/// preconditions are violated.
///
/// See the documentation for [`find_program_address`] for a full description.
///
/// [`find_program_address`]: #find_program_address
#[inline]
pub fn try_find_program_address(seeds: &[&[u8]], program_id: &Pubkey) -> Option<(Pubkey, u8)> {
    #[cfg(target_os = "solana")]
    {
        let mut bytes = core::mem::MaybeUninit::<[u8; PUBKEY_BYTES]>::uninit();
        let mut bump_seed = u8::MAX;

        let result = unsafe {
            crate::syscalls::sol_try_find_program_address(
                seeds as *const _ as *const u8,
                seeds.len() as u64,
                program_id as *const _,
                bytes.as_mut_ptr() as *mut _,
                &mut bump_seed as *mut _,
            )
        };
        match result {
            // SAFETY: The syscall has initialized the bytes.
            crate::SUCCESS => Some((unsafe { bytes.assume_init() }, bump_seed)),
            _ => None,
        }
    }

    #[cfg(not(target_os = "solana"))]
    {
        core::hint::black_box((seeds, program_id));
        None
    }
}

/// Create a valid [program derived address][pda] without searching for a bump seed.
///
/// [pda]: https://solana.com/docs/core/cpi#program-derived-addresses
///
/// Because this function does not create a bump seed, it may unpredictably
/// return an error for any given set of seeds and is not generally suitable
/// for creating program derived addresses.
///
/// However, it can be used for efficiently verifying that a set of seeds plus
/// bump seed generated by [`find_program_address`] derives a particular
/// address as expected. See the example for details.
///
/// See the documentation for [`find_program_address`] for a full description
/// of program derived addresses and bump seeds.
///
/// Note that this function does *not* validate whether the given `seeds` are within
/// the valid length or not. It will return an error in case of invalid seeds length,
/// incurring the cost of the syscall.
///
/// [`find_program_address`]: #find_program_address
#[inline]
pub fn create_program_address(
    seeds: &[&[u8]],
    program_id: &Pubkey,
) -> Result<Pubkey, ProgramError> {
    // Call via a system call to perform the calculation
    #[cfg(target_os = "solana")]
    {
        let mut bytes = core::mem::MaybeUninit::<[u8; PUBKEY_BYTES]>::uninit();

        let result = unsafe {
            crate::syscalls::sol_create_program_address(
                seeds as *const _ as *const u8,
                seeds.len() as u64,
                program_id as *const _ as *const u8,
                bytes.as_mut_ptr() as *mut u8,
            )
        };

        match result {
            // SAFETY: The syscall has initialized the bytes.
            crate::SUCCESS => Ok(unsafe { bytes.assume_init() }),
            _ => Err(result.into()),
        }
    }

    #[cfg(not(target_os = "solana"))]
    {
        core::hint::black_box((seeds, program_id));
        panic!("create_program_address is only available on target `solana`")
    }
}

/// Create a valid [program derived address][pda] without searching for a bump seed.
///
/// [pda]: https://solana.com/docs/core/cpi#program-derived-addresses
///
/// Because this function does not create a bump seed, it may unpredictably
/// return an error for any given set of seeds and is not generally suitable
/// for creating program derived addresses.
///
/// However, it can be used for efficiently verifying that a set of seeds plus
/// bump seed generated by [`find_program_address`] derives a particular
/// address as expected. See the example for details.
///
/// See the documentation for [`find_program_address`] for a full description
/// of program derived addresses and bump seeds.
///
/// Note that this function validates whether the given `seeds` are within the valid
/// length or not, returning an error without incurring the cost of the syscall.
///
/// [`find_program_address`]: #find_program_address
#[inline(always)]
pub fn checked_create_program_address(
    seeds: &[&[u8]],
    program_id: &Pubkey,
) -> Result<Pubkey, ProgramError> {
    if seeds.len() > MAX_SEEDS {
        return Err(ProgramError::MaxSeedLengthExceeded);
    }
    if seeds.iter().any(|seed| seed.len() > MAX_SEED_LEN) {
        return Err(ProgramError::MaxSeedLengthExceeded);
    }

    create_program_address(seeds, program_id)
}

/// Derive a Pubkey from another Pubkey, seed, and a program id.
#[inline]
pub fn create_with_seed(
    base: &Pubkey,
    seed: &[u8],
    program_id: &Pubkey,
) -> Result<Pubkey, ProgramError> {
    if seed.len() > MAX_SEED_LEN {
        return Err(ProgramError::MaxSeedLengthExceeded);
    }

    if program_id.ends_with(PDA_MARKER) {
        return Err(ProgramError::IllegalOwner);
    }

    #[cfg(target_os = "solana")]
    {
        let mut bytes = core::mem::MaybeUninit::<[u8; PUBKEY_BYTES]>::uninit();

        let vals = &[base, seed, program_id];

        unsafe {
            crate::syscalls::sol_sha256(
                vals as *const _ as *const u8,
                vals.len() as u64,
                bytes.as_mut_ptr() as *mut _,
            );
        }

        // SAFETY: The syscall has initialized the bytes.
        Ok(unsafe { bytes.assume_init() })
    }

    #[cfg(not(target_os = "solana"))]
    {
        core::hint::black_box((base, seed, program_id));
        panic!("create_with_seed is only available on target `solana`")
    }
}<|MERGE_RESOLUTION|>--- conflicted
+++ resolved
@@ -11,14 +11,10 @@
 /// Maximum number of seeds.
 pub const MAX_SEEDS: usize = 16;
 
-<<<<<<< HEAD
-const PDA_MARKER: &[u8; 21] = b"ProgramDerivedAddress";
-=======
 /// The marker used to derive [program derived addresses][pda].
 ///
 /// [pda]: https://solana.com/docs/core/pda
 pub const PDA_MARKER: &[u8; 21] = b"ProgramDerivedAddress";
->>>>>>> f92c3369
 
 /// The address of a [Solana account][account].
 ///
