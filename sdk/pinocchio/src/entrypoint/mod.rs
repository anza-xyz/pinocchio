--- conflicted
+++ resolved
@@ -360,63 +360,31 @@
             // This is an optimization to reduce the number of jumps required to process the
             // accounts. The macro `process_accounts` will generate inline code to process the
             // specified number of accounts.
-<<<<<<< HEAD
-            if to_process_plus_one == 2 {
-                process_accounts!(1 => (input, accounts_ptr, accounts_slice));
-            } else {
-                while to_process_plus_one > 5 {
-                    // Process 5 accounts at a time.
-                    process_accounts!(5 => (input, accounts_ptr, accounts_slice));
-                    to_process_plus_one -= 5;
-                }
-
-                // There might be remaining accounts to process.
-                match to_process_plus_one {
-                    5 => {
-                        process_accounts!(4 => (input, accounts_ptr, accounts_slice));
-                    }
-                    4 => {
-                        process_accounts!(3 => (input, accounts_ptr, accounts_slice));
-                    }
-                    3 => {
-                        process_accounts!(2 => (input, accounts_ptr, accounts_slice));
-                    }
-                    2 => {
-                        process_accounts!(1 => (input, accounts_ptr, accounts_slice));
-                    }
-                    1 => (),
-                    _ => {
-                        // SAFETY: `while` loop above makes sure that `to_process_plus_one`
-                        // has 1 to 5 entries left.
-                        unsafe { core::hint::unreachable_unchecked() }
-                    }
-=======
             while to_process_plus_one > 5 {
                 // Process 5 accounts at a time.
-                process_accounts!(5 => (input, accounts, accounts_slice));
+                process_accounts!(5 => (input, accounts_ptr, accounts_slice));
                 to_process_plus_one -= 5;
             }
 
             // There might be remaining accounts to process.
             match to_process_plus_one {
                 5 => {
-                    process_accounts!(4 => (input, accounts, accounts_slice));
+                    process_accounts!(4 => (input, accounts_ptr, accounts_slice));
                 }
                 4 => {
-                    process_accounts!(3 => (input, accounts, accounts_slice));
+                    process_accounts!(3 => (input, accounts_ptr, accounts_slice));
                 }
                 3 => {
-                    process_accounts!(2 => (input, accounts, accounts_slice));
+                    process_accounts!(2 => (input, accounts_ptr, accounts_slice));
                 }
                 2 => {
-                    process_accounts!(1 => (input, accounts, accounts_slice));
+                    process_accounts!(1 => (input, accounts_ptr, accounts_slice));
                 }
                 1 => (),
                 _ => {
                     // SAFETY: `while` loop above makes sure that `to_process_plus_one`
                     // has 1 to 5 entries left.
                     unsafe { core::hint::unreachable_unchecked() }
->>>>>>> b9eb2d45
                 }
             }
 
